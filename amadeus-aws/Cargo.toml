--- conflicted
+++ resolved
@@ -30,13 +30,8 @@
 futures-preview = { version = "=0.3.0-alpha.19", features = ["compat"] }
 http = "0.1"
 once_cell = "1.0"
-<<<<<<< HEAD
 rusoto_core = "0.42"
-rusoto_s3 = "0.40"
-=======
-rusoto_core = "0.40"
 rusoto_s3 = "0.42"
->>>>>>> d53ef91f
 serde_closure = "0.2"
 serde = { version = "1.0", features = ["derive"] }
 tokio = "0.1.7"
